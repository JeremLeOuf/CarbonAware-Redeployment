--- conflicted
+++ resolved
@@ -1,181 +1,156 @@
-# MyApp Terraform Deployment
-
-This repository contains:
-
-- **Terraform** configurations for deploying a Dockerized Flask app on AWS EC2.
-- A Python script (`redeploy.py`) that:
-  1. Checks carbon intensity via Electricity Maps.
-  2. Chooses the greenest AWS region.
-  3. Updates `terraform.tfvars`.
-  4. Runs Terraform to deploy or redeploy the EC2 instance.
-
-## Project Structure
-
-```
-myapp-terraform/
-├── terraform/
-│   ├── main.tf
-│   ├── variables.tf
-│   ├── outputs.tf
-│   ├── modules/
-│   │   ├── compute/
-│   │   │   ├── main.tf
-│   │   │   ├── variables.tf
-│   │   │   └── outputs.tf
-│   │   └── networking/
-│   │       ├── main.tf
-│   │       └── outputs.tf
-├── scripts/
-│   └── userdata.sh
-├── redeploy_interactive.py
-├── redeploy_auto.py
-├── full_test_suite.py
-├── requirements.txt
-└── README.md
-```
-
-## Prerequisites
-
-1. **AWS CLI** installed and configured with credentials.
-2. **Terraform** installed (>= 1.0).
-3. **Python 3** and `pip` for installing dependencies.
-
-## Setup Instructions
-
-1. **Clone** this repository:
-
-   ```bash
-   git clone https://github.com/YourUsername/myapp-terraform.git
-   cd myapp-terraform
-   ```
-
-2. **Install** Python dependencies:
-
-<<<<<<< HEAD
-   ```bash
-   pip install -r requirements.txt
-   ```
-=======
-```bash
-pip install -r requirements.txt
-```
->>>>>>> 6c41a492
-
-   or use a virtual environment:
-
-<<<<<<< HEAD
-   ```bash
-   python -m venv venv
-   source venv/bin/activate
-   pip install -r requirements.txt
-   ```
-=======
-```bash
-python -m venv venv
-source venv/bin/activate
-pip install -r requirements.txt
-```
->>>>>>> 6c41a492
-
-3. Create a `.env` file (not committed) to store environment variables:
-
-   ```bash
-   # .env example
-   ELECTRICITYMAPS_API_TOKEN="YOUR_API_TOKEN"
-   HOSTED_ZONE_ID="YOUR_ROUTE53_ZONE_ID"
-   DOMAIN_NAME="myapp.example.com"
-   DNS_TTL="60"
-   ```
-
-   You can also export them as environment variables if you prefer.
-
-4. Initialize Terraform (the first time):
-
-   ```bash
-   cd terraform
-   terraform init
-   cd ..
-   ```
-
-5. Run the Redeploy script:
-
-   ```bash
-   python redeploy_interactive.py
-   ```
-
-<<<<<<< HEAD
-   - It will ask if you want to deploy to the recommended region.
-   - If "yes", it updates `terraform.tfvars` and applies Terraform.
-   - After creation, it checks HTTP availability on port 80.
-=======
-- It will ask if you want to deploy to the recommended region.
-- If “yes”, it updates `terraform.tfvars` and applies Terraform.
-- After creation, it checks HTTP availability on port 80.
->>>>>>> 6c41a492
-
-6. Get the public IP:
-
-   - The script prints the new instance's IP or you can run:
-
-   ```bash
-   terraform output -raw instance_public_ip
-   ```
-
-   Visit http://<instance_public_ip> to see your Dockerized Flask app.
-
-## Deployment Details
-
-- The application is deployed using Terraform modules for networking and compute resources.
-- Security groups are created dynamically to allow HTTP traffic.
-- The deployment script automatically handles instance termination and cleanup of old resources.
-
-## Logging
-
-- Logs for the deployment process are stored in the `logs` directory.
-- Test results and AWS interactions are logged for debugging and monitoring purposes.
-
-## Notes
-
-- Ensure that your AWS credentials have the necessary permissions to create and manage EC2 instances, security groups, and Route53 records.
-- The application is designed to be carbon-aware, selecting the AWS region with the lowest carbon intensity for deployment.
-- The deployment process includes a health check to ensure the application is running correctly after deployment.
-
-## Testing
-
-- A comprehensive test suite is available in `full_test_suite.py` to simulate different deployment scenarios and verify the behavior of the redeploy scripts.
-- Ensure all dependencies are installed before running the tests.
-
-## Contributing
-
-<<<<<<< HEAD
-Feel free to submit issues or pull requests for improvements or bug fixes.
-
-=======
-Visit http://<instance_public_ip> to see your Dockerized Flask app.
-
-## Deployment Details
-
-- The application is deployed using Terraform modules for networking and compute resources.
-- Security groups are created dynamically to allow HTTP traffic.
-- The deployment script automatically handles instance termination and cleanup of old resources.
-
-## Logging
-
-- Logs for the deployment process are stored in the `logs` directory.
-- Test results and AWS interactions are logged for debugging and monitoring purposes.
-
-## Notes
-
-- Ensure that your AWS credentials have the necessary permissions to create and manage EC2 instances, security groups, and Route53 records.
-- The application is designed to be carbon-aware, selecting the AWS region with the lowest carbon intensity for deployment.
-- The deployment process includes a health check to ensure the application is running correctly after deployment.
-
-## Testing
-
-- A comprehensive test suite is available in `full_test_suite.py` to simulate different deployment scenarios and verify the behavior of the redeploy scripts.
-- Ensure all dependencies are installed before running the tests.
-
-## Contributing
-
-Feel free to submit issues or pull requests for improvements or bug fixes.
->>>>>>> 6c41a492
+# MyApp Terraform Deployment
+
+This repository contains:
+
+- **Terraform** configurations for deploying a Dockerized Flask app on AWS EC2.
+- A Python script (`redeploy.py`) that:
+  1. Checks carbon intensity via Electricity Maps.
+  2. Chooses the greenest AWS region.
+  3. Updates `terraform.tfvars`.
+  4. Runs Terraform to deploy or redeploy the EC2 instance.
+
+## Project Structure
+
+```
+myapp-terraform/
+├── terraform/
+│   ├── main.tf
+│   ├── variables.tf
+│   ├── outputs.tf
+│   ├── modules/
+│   │   ├── compute/
+│   │   │   ├── main.tf
+│   │   │   ├── variables.tf
+│   │   │   └── outputs.tf
+│   │   └── networking/
+│   │       ├── main.tf
+│   │       └── outputs.tf
+├── scripts/
+│   └── userdata.sh
+├── redeploy_interactive.py
+├── redeploy_auto.py
+├── full_test_suite.py
+├── requirements.txt
+└── README.md
+```
+
+## Prerequisites
+
+1. **AWS CLI** installed and configured with credentials.
+2. **Terraform** installed (>= 1.0).
+3. **Python 3** and `pip` for installing dependencies.
+
+## Setup Instructions
+
+1. **Clone** this repository:
+
+   ```bash
+   git clone https://github.com/YourUsername/myapp-terraform.git
+   cd myapp-terraform
+   ```
+
+2. **Install** Python dependencies:
+
+```bash
+pip install python-dotenv requests
+```
+
+   or use a virtual environment:
+
+```bash
+python -m venv venv
+source venv/bin/activate
+pip install python-dotenv requests
+```
+
+3. Create a `.env` file (not committed) to store environment variables:
+
+   ```bash
+   # .env example
+   ELECTRICITYMAPS_API_TOKEN="YOUR_API_TOKEN"
+   HOSTED_ZONE_ID="YOUR_ROUTE53_ZONE_ID"
+   DOMAIN_NAME="myapp.example.com"
+   DNS_TTL="60"
+   ```
+
+   You can also export them as environment variables if you prefer.
+
+4. Initialize Terraform (the first time):
+
+   ```bash
+   cd terraform
+   terraform init
+   cd ..
+   ```
+
+5. Run the Redeploy script:
+
+   ```bash
+   python redeploy_interactive.py
+   ```
+
+- It will ask if you want to deploy to the recommended region.
+- If “yes”, it updates terraform.tfvars and applies Terraform.
+- After creation, it checks HTTP availability on port 80.
+
+6. Get the public IP:
+
+   - The script prints the new instance's IP or you can run:
+
+   ```bash
+   terraform output -raw instance_public_ip
+   ```
+
+   Visit http://<instance_public_ip> to see your Dockerized Flask app.
+
+## Deployment Details
+
+- The application is deployed using Terraform modules for networking and compute resources.
+- Security groups are created dynamically to allow HTTP traffic.
+- The deployment script automatically handles instance termination and cleanup of old resources.
+
+## Logging
+
+- Logs for the deployment process are stored in the `logs` directory.
+- Test results and AWS interactions are logged for debugging and monitoring purposes.
+
+## Notes
+
+- Ensure that your AWS credentials have the necessary permissions to create and manage EC2 instances, security groups, and Route53 records.
+- The application is designed to be carbon-aware, selecting the AWS region with the lowest carbon intensity for deployment.
+- The deployment process includes a health check to ensure the application is running correctly after deployment.
+
+## Testing
+
+- A comprehensive test suite is available in `full_test_suite.py` to simulate different deployment scenarios and verify the behavior of the redeploy scripts.
+- Ensure all dependencies are installed before running the tests.
+
+## Contributing
+
+Feel free to submit issues or pull requests for improvements or bug fixes.
+
+## Deployment Details
+
+- The application is deployed using Terraform modules for networking and compute resources.
+- Security groups are created dynamically to allow HTTP traffic.
+- The deployment script automatically handles instance termination and cleanup of old resources.
+
+## Logging
+
+- Logs for the deployment process are stored in the `logs` directory.
+- Test results and AWS interactions are logged for debugging and monitoring purposes.
+
+## Notes
+
+- Ensure that your AWS credentials have the necessary permissions to create and manage EC2 instances, security groups, and Route53 records.
+- The application is designed to be carbon-aware, selecting the AWS region with the lowest carbon intensity for deployment.
+- The deployment process includes a health check to ensure the application is running correctly after deployment.
+
+## Testing
+
+- A comprehensive test suite is available in `full_test_suite.py` to simulate different deployment scenarios and verify the behavior of the redeploy scripts.
+- Ensure all dependencies are installed before running the tests.
+
+## Contributing
+
+Feel free to submit issues or pull requests for improvements or bug fixes.